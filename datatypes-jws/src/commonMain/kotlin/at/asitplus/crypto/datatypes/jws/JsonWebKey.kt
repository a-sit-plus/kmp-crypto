package at.asitplus.crypto.datatypes.jws

import at.asitplus.KmmResult
import at.asitplus.KmmResult.Companion.wrap
import at.asitplus.crypto.datatypes.CryptoPublicKey
import at.asitplus.crypto.datatypes.EcCurve
import at.asitplus.crypto.datatypes.asn1.decodeFromDer
import at.asitplus.crypto.datatypes.asn1.encodeToByteArray
import at.asitplus.crypto.datatypes.io.Base64Strict
import at.asitplus.crypto.datatypes.io.ByteArrayBase64UrlSerializer
import at.asitplus.crypto.datatypes.jws.io.jsonSerializer
import io.matthewnelson.encoding.core.Encoder.Companion.encodeToString
import kotlinx.serialization.SerialName
import kotlinx.serialization.Serializable
import kotlinx.serialization.encodeToString
import kotlinx.serialization.json.Json
import okio.ByteString.Companion.toByteString

/**
 * JSON Web Key as per [RFC 7517](https://datatracker.ietf.org/doc/html/rfc7517#section-4)
 */
@Serializable
data class JsonWebKey(
    @SerialName("crv")
    val curve: EcCurve? = null,
    @SerialName("kty")
    val type: JwkType? = null,
    @SerialName("kid")
    val keyId: String? = null,
    //EC
    @SerialName("x")
    @Serializable(with = ByteArrayBase64UrlSerializer::class)
    val x: ByteArray? = null,
    @SerialName("y")
    @Serializable(with = ByteArrayBase64UrlSerializer::class)
    val y: ByteArray? = null,
    //RSA
    @SerialName("n")
    @Serializable(with = ByteArrayBase64UrlSerializer::class)
    val n: ByteArray? = null,
    @SerialName("e")
    @Serializable(with = ByteArrayBase64UrlSerializer::class)
    val e: ByteArray? = null,
    //Symmetric Key
    @SerialName("k")
    @Serializable(with = ByteArrayBase64UrlSerializer::class)
    val k: ByteArray? = null,
) {

    val jwkThumbprint: String by lazy {
        Json.encodeToString(this).encodeToByteArray().toByteString().sha256().base64Url()
    }

    val identifier: String by lazy {
        keyId ?: "urn:ietf:params:oauth:jwk-thumbprint:sha256:${jwkThumbprint}"
    }

    override fun toString() =
        "JsonWebKey(" +
                "type=$type, " +
                "curve=$curve, " +
                "keyId=$keyId," +
                "x=${x?.encodeToString(Base64Strict)}," +
                "y=${y?.encodeToString(Base64Strict)}" +
                "n=${n?.encodeToString(Base64Strict)})" +
                "e=${e?.encodeToString(Base64Strict)}" +
                "k=${k?.encodeToString(Base64Strict)}" +
                ")"

    override fun equals(other: Any?): Boolean {
        if (this === other) return true
        if (other == null || this::class != other::class) return false

        other as JsonWebKey

        if (type != other.type) return false
        if (curve != other.curve) return false
        if (keyId != other.keyId) return false
        if (x != null) {
            if (other.x == null) return false
            if (!x.contentEquals(other.x)) return false
        } else if (other.x != null) return false
        if (y != null) {
            if (other.y == null) return false
            if (!y.contentEquals(other.y)) return false
        } else if (other.y != null) return false

        if (n != null) {
            if (other.n == null) return false
            if (!n.contentEquals(other.n)) return false
        } else if (other.n != null) return false
        if (e != null) {
            if (other.e == null) return false
            if (!e.contentEquals(other.e)) return false
        } else if (other.e != null) return false
        if (k != null) {
            if (other.k == null) return false
            if (!k.contentEquals(other.k)) return false
        } else if (other.k != null) return false
        return true
    }

    override fun hashCode(): Int {
        var result = type?.hashCode() ?: 0
        result = 31 * result + (curve?.hashCode() ?: 0)
        result = 31 * result + (keyId?.hashCode() ?: 0)
        result = 31 * result + (x?.contentHashCode() ?: 0)
        result = 31 * result + (y?.contentHashCode() ?: 0)
        result = 31 * result + (n?.hashCode() ?: 0)
        result = 31 * result + (e?.hashCode() ?: 0)
        result = 31 * result + (k?.hashCode() ?: 0)
        return result
    }

    /**
     * @return a KmmResult wrapped [CryptoPublicKey] equivalent if conversion is possible (i.e. if all key params are set)
     * or the first error.
     */
    fun toCryptoPublicKey(): KmmResult<CryptoPublicKey> =
        runCatching {
            when (type) {
                JwkType.EC -> {
                    CryptoPublicKey.Ec.fromCoordinates(
                        curve = curve ?: throw IllegalArgumentException("Missing or invalid curve"),
                        x = x ?: throw IllegalArgumentException("Missing x-coordinate"),
                        y = y ?: throw IllegalArgumentException("Missing y-coordinate")
                    ).apply { jwkId = identifier }
                }

                JwkType.RSA -> {
                    CryptoPublicKey.Rsa(
                        n = n ?: throw IllegalArgumentException("Missing modulus n"),
                        e = e?.let { bytes -> Int.decodeFromDer(bytes) }
                            ?: throw IllegalArgumentException("Missing or invalid exponent e")
                    ).apply { jwkId = identifier }
                }

                else -> throw IllegalArgumentException("Illegal key type")
            }
        }.wrap()

    fun serialize() = jsonSerializer.encodeToString(this)

    /**
     * Contains convenience functions
     */
    companion object {
        fun deserialize(it: String): KmmResult<JsonWebKey> =
            runCatching { jsonSerializer.decodeFromString<JsonWebKey>(it) }.wrap()

        fun fromKeyId(it: String): KmmResult<JsonWebKey> =
            runCatching { CryptoPublicKey.fromDid(it).toJsonWebKey() }.wrap()

        fun fromIosEncoded(bytes: ByteArray): KmmResult<JsonWebKey> =
            runCatching { CryptoPublicKey.fromIosEncoded(bytes).toJsonWebKey() }.wrap()

        fun fromCoordinates(curve: EcCurve, x: ByteArray, y: ByteArray): KmmResult<JsonWebKey> =
            runCatching { CryptoPublicKey.Ec.fromCoordinates(curve, x, y).toJsonWebKey() }.wrap()
    }
}

/**
 * Converts a [CryptoPublicKey] to a [JsonWebKey]
 */
fun CryptoPublicKey.toJsonWebKey(): JsonWebKey =
    when (this) {
        is CryptoPublicKey.Ec ->
            JsonWebKey(
                type = JwkType.EC,
                keyId = jwkId,
                curve = curve,
                x = x,
                y = y
            )


        is CryptoPublicKey.Rsa ->
            JsonWebKey(
                type = JwkType.RSA,
                keyId = jwkId,
                n = n,
                e = e.encodeToByteArray()
            )
    }

private const val JWK_ID = "jwkIdentifier"

/**
 * Holds [JsonWebKey.keyId] when transforming a [JsonWebKey] to a [CryptoPublicKey]
 */
var CryptoPublicKey.jwkId: String
<<<<<<< HEAD
    get() = additionalProperties[JWK_ID] ?: multiBaseEncoded
=======
    get() = additionalProperties[JWK_ID] ?: didEncoded
>>>>>>> eac70364
    set(value) {
        additionalProperties[JWK_ID] = value
    }<|MERGE_RESOLUTION|>--- conflicted
+++ resolved
@@ -189,11 +189,7 @@
  * Holds [JsonWebKey.keyId] when transforming a [JsonWebKey] to a [CryptoPublicKey]
  */
 var CryptoPublicKey.jwkId: String
-<<<<<<< HEAD
-    get() = additionalProperties[JWK_ID] ?: multiBaseEncoded
-=======
     get() = additionalProperties[JWK_ID] ?: didEncoded
->>>>>>> eac70364
     set(value) {
         additionalProperties[JWK_ID] = value
     }