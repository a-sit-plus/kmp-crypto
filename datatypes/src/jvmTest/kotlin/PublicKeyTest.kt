--- conflicted
+++ resolved
@@ -23,7 +23,7 @@
 class PublicKeyTest : FreeSpec({
     "EC" - {
         withData(256, 384, 521) { bits ->
-            val keys = List<ECPublicKey>(100) {
+            val keys = List<ECPublicKey>(256000 / bits) {
                 val ecKp = KeyPairGenerator.getInstance("EC").apply {
                     initialize(bits)
                 }.genKeyPair()
@@ -38,42 +38,32 @@
                 keys
             ) { pubKey ->
 
-<<<<<<< HEAD
-                val own: CryptoPublicKey = CryptoPublicKey.Ec.fromJcaKey(pubKey).getOrThrow() as CryptoPublicKey.Ec
-                own.shouldNotBeNull()
-
-                val pubKey2: CryptoPublicKey = CryptoPublicKey.Ec.fromJcaKey(pubKey).getOrThrow()
-                val iosDerived: CryptoPublicKey = CryptoPublicKey.fromIosEncoded(own.iosEncoded)
-                val keyIdDerived: CryptoPublicKey = CryptoPublicKey.fromKeyId(own.keyId)
-
-                pubKey2.hashCode() shouldBe own.hashCode()
-                pubKey2 shouldBe own
-                iosDerived.hashCode() shouldBe own.hashCode()
-                iosDerived shouldBe own
-                keyIdDerived.hashCode() shouldBe own.hashCode()
-                keyIdDerived shouldBe own
-
-=======
                 val own = CryptoPublicKey.Ec.fromJcaKey(pubKey).getOrThrow()
->>>>>>> c8d24661
                 println(Json.encodeToString(own))
                 println(own.iosEncoded.encodeToString(Base16()))
                 println(own.encodeToDer().encodeToString(Base16()))
                 println(own.keyId)
                 own.encodeToDer() shouldBe pubKey.encoded
-
+                CryptoPublicKey.fromKeyId(own.keyId) shouldBe own
                 own.getPublicKey().encoded shouldBe pubKey.encoded
                 CryptoPublicKey.decodeFromTlv(Asn1Element.parse(own.encodeToDer()) as Asn1Sequence) shouldBe own
+            }
+        }
 
+        "Equality tests" {
+            val keyPair = KeyPairGenerator.getInstance("EC").also { it.initialize(256) }.genKeyPair()
+            val pubKey1 = CryptoPublicKey.decodeFromDer(keyPair.public.encoded)
+            val pubKey2 = CryptoPublicKey.decodeFromDer(keyPair.public.encoded)
 
-            }
+            pubKey1.hashCode() shouldBe pubKey2.hashCode()
+            pubKey1 shouldBe pubKey2
         }
 
     }
 
     "RSA" - {
         withData(512, 1024, 2048, 3072, 4096) { bits ->
-            val keys = List<RSAPublicKey>(100) {
+            val keys = List<RSAPublicKey>(13000 / bits) {
                 val rsaKP = KeyPairGenerator.getInstance("RSA").apply {
                     initialize(bits)
                 }.genKeyPair()
@@ -88,25 +78,15 @@
                 keys
             ) { pubKey ->
 
-                val own: CryptoPublicKey.Rsa = CryptoPublicKey.fromJcaKey(pubKey).getOrThrow() as CryptoPublicKey.Rsa
-                own.shouldNotBeNull()
-                val pubKey2: CryptoPublicKey.Rsa = CryptoPublicKey.Rsa(
-                        ByteArray((0..10).random()) { 0 } + pubKey.modulus.toByteArray(),
-                        pubKey.publicExponent.toInt()
-                    )
-                val iosDerived: CryptoPublicKey = CryptoPublicKey.fromIosEncoded(own.iosEncoded)
-                val keyIdDerived: CryptoPublicKey = CryptoPublicKey.fromKeyId(own.keyId)
+                val own = CryptoPublicKey.Rsa(pubKey.modulus.toByteArray(), pubKey.publicExponent.toInt())
+                val own1 = CryptoPublicKey.Rsa(
+                    ByteArray((0..10).random()) { 0 } + pubKey.modulus.toByteArray(),
+                    pubKey.publicExponent.toInt()
+                )
 
                 // Correctly drops leading zeros
-                pubKey2.n shouldBe own.n
-                pubKey2.e shouldBe own.e
-
-                pubKey2.hashCode() shouldBe own.hashCode()
-                pubKey2 shouldBe own
-                iosDerived.hashCode() shouldBe own.hashCode()
-                iosDerived shouldBe own
-                keyIdDerived.hashCode() shouldBe own.hashCode()
-                keyIdDerived shouldBe own
+                own1.n shouldBe own.n
+                own1.e shouldBe own.e
 
                 println(Json.encodeToString(own))
                 println(own.iosEncoded.encodeToString(Base16()))
@@ -119,6 +99,13 @@
                 own.getPublicKey().encoded shouldBe pubKey.encoded
             }
         }
+        "Equality tests" {
+            val keyPair = KeyPairGenerator.getInstance("RSA").also { it.initialize(2048) }.genKeyPair()
+            val pubKey1 = CryptoPublicKey.decodeFromDer(keyPair.public.encoded)
+            val pubKey2 = CryptoPublicKey.decodeFromDer(keyPair.public.encoded)
 
+            pubKey1.hashCode() shouldBe pubKey2.hashCode()
+            pubKey1 shouldBe pubKey2
+        }
     }
 })