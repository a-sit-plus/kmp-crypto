package at.asitplus.crypto.datatypes

import at.asitplus.crypto.datatypes.asn1.BERTags.BIT_STRING
import at.asitplus.crypto.datatypes.asn1.BERTags.INTEGER
import at.asitplus.crypto.datatypes.asn1.BERTags.NULL
import at.asitplus.crypto.datatypes.asn1.BERTags.OBJECT_IDENTIFIER
import at.asitplus.crypto.datatypes.asn1.BERTags.PRINTABLE_STRING
import at.asitplus.crypto.datatypes.asn1.BERTags.UTC_TIME
import at.asitplus.crypto.datatypes.asn1.BERTags.UTF8_STRING
import io.matthewnelson.encoding.base16.Base16
import io.matthewnelson.encoding.core.Encoder.Companion.encodeToString
import kotlinx.datetime.Instant

class Asn1Reader(input: ByteArray) {

    var rest: ByteArray private set

    init {
        rest = input
    }


    fun hasMore() = rest.isNotEmpty()
    fun <T> readSequence(func: (ByteArray) -> T?) = read(0x30, func)

    fun <T> readSet(func: (ByteArray) -> T?) = read(0x31, func)

    fun readOid() = read(OBJECT_IDENTIFIER) { bytes -> bytes.encodeToString(Base16) }

    fun readBitstring() = read(BIT_STRING, ::decodeBitString)

    fun readInt() = read(INTEGER, Int.Companion::decodeFromDer)

    fun readLong() = read(INTEGER, Long.Companion::decodeFromDer)

    fun readUtcTime() = read(UTC_TIME, Instant.Companion::decodeUtcTimeFromDer)

    fun readString(): Asn1String =
        if (rest[0] == UTF8_STRING.toByte()) Asn1String.UTF8(readUtf8String())
        else Asn1String.Printable(read(PRINTABLE_STRING) { bytes -> String(bytes) })


    fun readUtf8String() = read(UTF8_STRING) { bytes -> String(bytes) }

    fun readNull() = read(NULL) {}

    fun <T> read(tag: Int, func: (ByteArray) -> T?): T {
        val tlv = rest.readTlv()
        if (tlv.tag != tag.toByte())
            throw IllegalArgumentException("Expected tag $tag, got ${tlv.tag}")
        val obj =
            runCatching { func(tlv.content) }.getOrElse { throw IllegalArgumentException("Can't decode content", it) }
        if (tlv.overallLength > rest.size)
            throw IllegalArgumentException("Out of bytes")
        rest = rest.drop(tlv.overallLength).toByteArray()
        return obj ?: throw IllegalArgumentException("Can't decode content")
    }
}

fun decodeBitString(input: ByteArray) = input.drop(1).toByteArray()


@Throws(IllegalArgumentException::class)
fun CryptoPublicKey.Companion.decodeFromDer(src: Asn1Reader): CryptoPublicKey {
    val reader = src.readSequence { Asn1Reader(it) }
    val innerSequence = reader.readSequence { bytes -> bytes }
    val innerReader = Asn1Reader(innerSequence)
    val oid = innerReader.readOid()
    if (oid == "2A8648CE3D0201") {
        val curveOid = innerReader.readOid()
        val curve = when (curveOid) {
            "2A8648CE3D030107" -> EcCurve.SECP_256_R_1
            "2B81040022" -> EcCurve.SECP_384_R_1
            "2B81040023" -> EcCurve.SECP_521_R_1
            else -> throw IllegalArgumentException("Curve not supported: $curveOid")
        }
        val bitString = reader.readBitstring()
        val xAndY = bitString.drop(1).toByteArray()
        val coordLen = curve.coordinateLengthBytes.toInt()
        val x = xAndY.take(coordLen).toByteArray()
        val y = xAndY.drop(coordLen).take(coordLen).toByteArray()
        return CryptoPublicKey.Ec.fromCoordinates(curve, x, y)
    } else if (oid == "2A864886F70D010101") {
        innerReader.readNull()
        val rsaSequence = Asn1Reader(reader.readBitstring()).readSequence { Asn1Reader(it) }
        val n = rsaSequence.read(INTEGER) { it }
        val e = rsaSequence.readInt().toUInt()
        return CryptoPublicKey.Rsa(
            CryptoPublicKey.Rsa.Size.of(((n.size - 1) * 8).toUInt()) ?: throw IllegalArgumentException(
                "Illegal RSa key size: ${(n.size - 1) * 8}"
            ), n, e
        )

    } else {
        throw IllegalArgumentException("Non-EC Keys not supported")
    }
}

@Throws(IllegalArgumentException::class)
fun CryptoPublicKey.Companion.decodeFromDer(input: ByteArray): CryptoPublicKey = decodeFromDer(Asn1Reader(input))

@Throws(IllegalArgumentException::class)
fun Instant.Companion.decodeUtcTimeFromDer(input: ByteArray): Instant = runCatching {
    val s = String(input)
    val isoString =
        "20${s[0]}${s[1]}-${s[2]}${s[3]}-${s[4]}${s[5]}T${s[6]}${s[7]}:${s[8]}${s[9]}:${s[10]}${s[11]}${s[12]}"
    return Instant.parse(isoString)
}.getOrElse { throw IllegalArgumentException(it) }

fun Int.Companion.decodeFromDer(input: ByteArray): Int {
    var result = 0
    for (i in input.indices) {
        result = (result shl Byte.SIZE_BITS) or (input[i].toUByte().toInt())
    }
    return result
}

@Throws(IllegalArgumentException::class)
fun Long.Companion.decodeFromDer(input: ByteArray): Long = runCatching {
    var result = 0L
    for (i in input.indices) {
        result = (result shl Byte.SIZE_BITS) or (input[i].toUByte().toLong())
    }
    return result
}.getOrElse { throw IllegalArgumentException(it) }

<<<<<<< HEAD
private fun ByteArray.readTlv(): TLV = runCatching {
=======
fun ByteArray.readTlv(): TLV = runCatching {
>>>>>>> 8297ca5a
    if (this.isEmpty()) throw IllegalArgumentException("Can't read TLV, input empty")
    val tag = this[0]
    if (this.size == 1) return TLV(tag, 0, byteArrayOf(), 1)
    val firstLength = this[1]
    if (firstLength == 0x82.toByte()) {
        if (this.size < 4) throw IllegalArgumentException("Can't decode length")
        val length = (this[2].toUByte().toInt() shl 8) + this[3].toUByte().toInt()
        if (this.size < 4 + length) throw IllegalArgumentException("Out of bytes")
        val value = this.drop(4).take(length).toByteArray()
        return TLV(tag, length, value, 4 + length)
    }
    if (firstLength == 0x81.toByte()) {
        if (this.size < 3) throw IllegalArgumentException("Can't decode length")
        val length = this[2].toUByte().toInt()
        if (this.size < 3 + length) throw IllegalArgumentException("Out of bytes")
        val value = this.drop(3).take(length).toByteArray()
        return TLV(tag, length, value, 3 + length)
    }
    val length = firstLength.toUByte().toInt()
    if (this.size < 2 + length) throw IllegalArgumentException("Out of bytes")
    val value = this.drop(2).take(length).toByteArray()
    return TLV(tag, length, value, 2 + length)
}.getOrElse { throw if (it is IllegalArgumentException) it else IllegalArgumentException(it) }


data class TLV(val tag: Byte, val length: Int, val content: ByteArray, val overallLength: Int) {
    override fun equals(other: Any?): Boolean {
        if (this === other) return true
        if (javaClass != other?.javaClass) return false

        other as TLV

        if (tag != other.tag) return false
        if (length != other.length) return false
        if (!content.contentEquals(other.content)) return false
        if (overallLength != other.overallLength) return false

        return true
    }

    override fun hashCode(): Int {
        var result = tag.toInt()
        result = 31 * result + length
        result = 31 * result + content.contentHashCode()
        result = 31 * result + overallLength
        return result
    }

    override fun toString(): String {
        return "TLV(tag=0x${byteArrayOf(tag).encodeToString(Base16)}" +
                ", length=$length" +
                ", overallLength=$overallLength" +
                ", content=${content.encodeToString(Base16)})"
    }


}<|MERGE_RESOLUTION|>--- conflicted
+++ resolved
@@ -124,11 +124,7 @@
     return result
 }.getOrElse { throw IllegalArgumentException(it) }
 
-<<<<<<< HEAD
-private fun ByteArray.readTlv(): TLV = runCatching {
-=======
 fun ByteArray.readTlv(): TLV = runCatching {
->>>>>>> 8297ca5a
     if (this.isEmpty()) throw IllegalArgumentException("Can't read TLV, input empty")
     val tag = this[0]
     if (this.size == 1) return TLV(tag, 0, byteArrayOf(), 1)
