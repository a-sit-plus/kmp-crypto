package at.asitplus.crypto.datatypes.pki

import at.asitplus.crypto.datatypes.CryptoPublicKey
import at.asitplus.crypto.datatypes.JwsAlgorithm
import at.asitplus.crypto.datatypes.asn1.*
import at.asitplus.crypto.datatypes.asn1.DERTags.toImplicitTag
import at.asitplus.crypto.datatypes.io.ByteArrayBase64Serializer
<<<<<<< HEAD
import at.asitplus.crypto.datatypes.io.BitSet
import at.asitplus.crypto.datatypes.sigAlg
import at.asitplus.crypto.datatypes.subjectPublicKey
=======
>>>>>>> ef8355c6
import kotlinx.serialization.Serializable

/**
 * Very simple implementation of the meat of an X.509 Certificate:
 * The structure that gets signed
 */
@Serializable
data class TbsCertificate(
    val version: Int = 2,
    @Serializable(with = ByteArrayBase64Serializer::class) val serialNumber: ByteArray,
    val signatureAlgorithm: JwsAlgorithm,
    val issuerName: List<DistinguishedName>,
    val validFrom: CertificateTimeStamp,
    val validUntil: CertificateTimeStamp,
    val subjectName: List<DistinguishedName>,
    val publicKey: CryptoPublicKey,
    val issuerUniqueID: BitSet? = null,
    val subjectUniqueID: BitSet? = null,
    val extensions: List<X509CertificateExtension>? = null
) : Asn1Encodable<Asn1Sequence> {


    private fun Asn1TreeBuilder.version(value: Int) {
        tagged(0u) { int(value) }
    }

    override fun encodeToTlv() = asn1Sequence {
        version(version)
        append(Asn1Primitive(BERTags.INTEGER, serialNumber))
        append(signatureAlgorithm)
        sequence { issuerName.forEach { append(it) } }

        sequence {
            append(validFrom.asn1Object)
            append(validUntil.asn1Object)
        }

        sequence { subjectName.forEach { append(it) } }

        //subject public key
        append(publicKey)

<<<<<<< HEAD
        issuerUniqueID?.let {
            append {
                Asn1Primitive(
                    1u.toImplicitTag(), Asn1BitString(it).let { byteArrayOf(it.numPaddingBits, *it.rawBytes) }
                )
            }
        }
        subjectUniqueID?.let {
            append {
                Asn1Primitive(
                    2u.toImplicitTag(), Asn1BitString(it).let { byteArrayOf(it.numPaddingBits, *it.rawBytes) }
                )
            }
        }
=======
        issuerUniqueID?.let { append(Asn1Primitive(1u.toImplicitTag(), it.encodeToBitString())) }
        subjectUniqueID?.let { append(Asn1Primitive(2u.toImplicitTag(), it.encodeToBitString())) }
>>>>>>> ef8355c6

        extensions?.let {
            if (it.isNotEmpty()) {
                tagged(3u) {
                    sequence {
                        it.forEach { ext -> append(ext) }
                    }
                }
            }
        }
    }

    companion object : Asn1Decodable<Asn1Sequence, TbsCertificate> {
        override fun decodeFromTlv(src: Asn1Sequence) = runCatching {
            //TODO make sure to always check for superfluous data
            val version = src.nextChild().let {
                ((it as Asn1Tagged).verify(0u).single() as Asn1Primitive).readInt()
            }
            val serialNumber = (src.nextChild() as Asn1Primitive).decode(BERTags.INTEGER) { it }
            val sigAlg = JwsAlgorithm.decodeFromTlv(src.nextChild() as Asn1Sequence)
            val issuerNames = (src.nextChild() as Asn1Sequence).children.map {
                DistinguishedName.decodeFromTlv(it as Asn1Set)
            }

            val timestamps = decodeTimestamps(src.nextChild() as Asn1Sequence)
            val subject = (src.nextChild() as Asn1Sequence).children.map {
                DistinguishedName.decodeFromTlv(it as Asn1Set)
            }

            val cryptoPublicKey = CryptoPublicKey.decodeFromTlv(src.nextChild() as Asn1Sequence)

            val issuerUniqueID = src.peek()?.let { next ->
                if (next.tag == 1u.toImplicitTag()) {
                    (src.nextChild() as Asn1Primitive).let  { Asn1BitString.decodeFromTlv(it, 1u.toImplicitTag()) }
                } else null
            }

            val subjectUniqueID = src.peek()?.let { next ->
                if (next.tag == 2u.toImplicitTag()) {
                    (src.nextChild() as Asn1Primitive).let { Asn1BitString.decodeFromTlv(it, 2u.toImplicitTag()) }
                } else null
            }
            val extensions = if (src.hasMoreChildren()) {
                ((src.nextChild() as Asn1Tagged).verify(3u).single() as Asn1Sequence).children.map {
                    X509CertificateExtension.decodeFromTlv(it as Asn1Sequence)
                }
            } else null

            if (src.hasMoreChildren()) throw IllegalArgumentException("Superfluous Data in Certificate Structure")

            TbsCertificate(
                version = version,
                serialNumber = serialNumber,
                signatureAlgorithm = sigAlg,
                issuerName = issuerNames,
                validFrom = timestamps.first,
                validUntil = timestamps.second,
                subjectName = subject,
                publicKey = cryptoPublicKey,
                issuerUniqueID = issuerUniqueID?.toBitSet(),
                subjectUniqueID = subjectUniqueID?.toBitSet(),
                extensions = extensions,
            )
        }.getOrElse { throw if (it is IllegalArgumentException) it else IllegalArgumentException(it) }

        private fun decodeTimestamps(input: Asn1Sequence): Pair<CertificateTimeStamp, CertificateTimeStamp> =
            runCatching {
                val firstInstant = CertificateTimeStamp(input.nextChild() as Asn1Primitive)
                val secondInstant = CertificateTimeStamp(input.nextChild() as Asn1Primitive)
                if (input.hasMoreChildren()) throw IllegalArgumentException("Superfluous content in Validity")
                return Pair(firstInstant, secondInstant)
            }.getOrElse { throw if (it is IllegalArgumentException) it else IllegalArgumentException(it) }
    }
}

/**
 * Very simple implementation of an X.509 Certificate
 */
@Serializable
data class X509Certificate(
    val tbsCertificate: TbsCertificate,
    val signatureAlgorithm: JwsAlgorithm,
    @Serializable(with = ByteArrayBase64Serializer::class)
    val signature: ByteArray
) : Asn1Encodable<Asn1Sequence> {

    override fun encodeToTlv() = asn1Sequence {
        append(tbsCertificate)
        append(signatureAlgorithm)
        bitString(signature)
    }

    override fun equals(other: Any?): Boolean {
        if (this === other) return true
        if (other == null || this::class != other::class) return false

        other as X509Certificate

        if (tbsCertificate != other.tbsCertificate) return false
        if (signatureAlgorithm != other.signatureAlgorithm) return false
        if (!signature.contentEquals(other.signature)) return false

        return true
    }

    override fun hashCode(): Int {
        var result = tbsCertificate.hashCode()
        result = 31 * result + signatureAlgorithm.hashCode()
        result = 31 * result + signature.contentHashCode()
        return result
    }

    val publicKey: CryptoPublicKey get() = tbsCertificate.publicKey

    companion object : Asn1Decodable<Asn1Sequence, X509Certificate> {

        override fun decodeFromTlv(src: Asn1Sequence): X509Certificate {
            val tbs = TbsCertificate.decodeFromTlv(src.nextChild() as Asn1Sequence)
            val sigAlg = JwsAlgorithm.decodeFromTlv(src.nextChild() as Asn1Sequence)
            val signature = (src.nextChild() as Asn1Primitive).readBitString()
            if (src.hasMoreChildren()) throw IllegalArgumentException("Superfluous structure in Certificate Structure")
            return X509Certificate(tbs, sigAlg, signature.rawBytes)
        }

    }
}<|MERGE_RESOLUTION|>--- conflicted
+++ resolved
@@ -4,13 +4,8 @@
 import at.asitplus.crypto.datatypes.JwsAlgorithm
 import at.asitplus.crypto.datatypes.asn1.*
 import at.asitplus.crypto.datatypes.asn1.DERTags.toImplicitTag
+import at.asitplus.crypto.datatypes.io.BitSet
 import at.asitplus.crypto.datatypes.io.ByteArrayBase64Serializer
-<<<<<<< HEAD
-import at.asitplus.crypto.datatypes.io.BitSet
-import at.asitplus.crypto.datatypes.sigAlg
-import at.asitplus.crypto.datatypes.subjectPublicKey
-=======
->>>>>>> ef8355c6
 import kotlinx.serialization.Serializable
 
 /**
@@ -53,25 +48,20 @@
         //subject public key
         append(publicKey)
 
-<<<<<<< HEAD
         issuerUniqueID?.let {
-            append {
+            append(
                 Asn1Primitive(
-                    1u.toImplicitTag(), Asn1BitString(it).let { byteArrayOf(it.numPaddingBits, *it.rawBytes) }
-                )
-            }
+                    1u.toImplicitTag(),
+                    Asn1BitString(it).let { byteArrayOf(it.numPaddingBits, *it.rawBytes) })
+            )
         }
         subjectUniqueID?.let {
-            append {
+            append(
                 Asn1Primitive(
-                    2u.toImplicitTag(), Asn1BitString(it).let { byteArrayOf(it.numPaddingBits, *it.rawBytes) }
-                )
-            }
+                    1u.toImplicitTag(),
+                    Asn1BitString(it).let { byteArrayOf(it.numPaddingBits, *it.rawBytes) })
+            )
         }
-=======
-        issuerUniqueID?.let { append(Asn1Primitive(1u.toImplicitTag(), it.encodeToBitString())) }
-        subjectUniqueID?.let { append(Asn1Primitive(2u.toImplicitTag(), it.encodeToBitString())) }
->>>>>>> ef8355c6
 
         extensions?.let {
             if (it.isNotEmpty()) {
@@ -105,7 +95,7 @@
 
             val issuerUniqueID = src.peek()?.let { next ->
                 if (next.tag == 1u.toImplicitTag()) {
-                    (src.nextChild() as Asn1Primitive).let  { Asn1BitString.decodeFromTlv(it, 1u.toImplicitTag()) }
+                    (src.nextChild() as Asn1Primitive).let { Asn1BitString.decodeFromTlv(it, 1u.toImplicitTag()) }
                 } else null
             }
 
