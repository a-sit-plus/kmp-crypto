--- conflicted
+++ resolved
@@ -1,12 +1,8 @@
 package at.asitplus.crypto.datatypes.pki
 
 import at.asitplus.crypto.datatypes.CryptoPublicKey
-<<<<<<< HEAD
 import at.asitplus.crypto.datatypes.CryptoSignature
-import at.asitplus.crypto.datatypes.JwsAlgorithm
-=======
 import at.asitplus.crypto.datatypes.CryptoAlgorithm
->>>>>>> 12d74778
 import at.asitplus.crypto.datatypes.asn1.*
 import at.asitplus.crypto.datatypes.asn1.DERTags.toImplicitTag
 import at.asitplus.crypto.datatypes.io.BitSet
@@ -188,15 +184,10 @@
 @Serializable
 data class X509Certificate(
     val tbsCertificate: TbsCertificate,
-<<<<<<< HEAD
-    val signatureAlgorithm: JwsAlgorithm,
+    val signatureAlgorithm: CryptoAlgorithm,
     val signature: CryptoSignature
-=======
-    val signatureAlgorithm: CryptoAlgorithm,
-    @Serializable(with = ByteArrayBase64Serializer::class)
-    val signature: ByteArray
->>>>>>> 12d74778
 ) : Asn1Encodable<Asn1Sequence> {
+
 
     @Throws(Asn1Exception::class)
     override fun encodeToTlv() = asn1Sequence {
@@ -232,13 +223,8 @@
         @Throws(Asn1Exception::class)
         override fun decodeFromTlv(src: Asn1Sequence): X509Certificate = runRethrowing {
             val tbs = TbsCertificate.decodeFromTlv(src.nextChild() as Asn1Sequence)
-<<<<<<< HEAD
-            val sigAlg = JwsAlgorithm.decodeFromTlv(src.nextChild() as Asn1Sequence)
+            val sigAlg = CryptoAlgorithm.decodeFromTlv(src.nextChild() as Asn1Sequence)
             val signature = CryptoSignature.decodeFromTlv(src.nextChild())
-=======
-            val sigAlg = CryptoAlgorithm.decodeFromTlv(src.nextChild() as Asn1Sequence)
-            val signature = (src.nextChild() as Asn1Primitive).readBitString()
->>>>>>> 12d74778
             if (src.hasMoreChildren()) throw Asn1StructuralException("Superfluous structure in Certificate Structure")
             return X509Certificate(tbs, sigAlg, signature)
         }
