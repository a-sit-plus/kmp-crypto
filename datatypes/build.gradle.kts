--- conflicted
+++ resolved
@@ -12,17 +12,13 @@
 version = "2.1.0-SNAPSHOT"
 
 
-<<<<<<< HEAD
-=======
-exportIosFramework("KmpCrypto", serialization("json"), datetime(), "at.asitplus:kmmresult:${kmmresult}")
->>>>>>> 986e6f76
 kotlin {
     jvm()
     iosArm64()
     iosSimulatorArm64()
     iosX64()
     sourceSets {
-         commonMain {
+        commonMain {
             dependencies {
                 api("at.asitplus:kmmresult:${kmmresult}")
                 api(serialization("json"))
@@ -30,23 +26,23 @@
                 implementation("io.matthewnelson.kotlin-components:encoding-base16:${encoding}")
                 implementation("io.matthewnelson.kotlin-components:encoding-base64:${encoding}")
             }
-             commonTest  {
-                dependencies {
-                    implementation(kotest("property"))
-                    implementation(kotlin("reflect"))
-                }
+        }
+
+        commonTest {
+            dependencies {
+                implementation(kotest("property"))
+                implementation(kotlin("reflect"))
             }
         }
 
-         jvmMain{
+        jvmMain {
             dependencies {
                 api(bouncycastle("bcpkix"))
             }
         }
     }
 }
-
-exportIosFramework("KmpCrypto", serialization("json"), datetime())
+exportIosFramework("KmpCrypto", serialization("json"), datetime(), "at.asitplus:kmmresult:${kmmresult}")
 
 val javadocJar = setupDokka(baseUrl = "https://github.com/a-sit-plus/kmp-crypto/tree/main/", multiModuleDoc = true)
 
